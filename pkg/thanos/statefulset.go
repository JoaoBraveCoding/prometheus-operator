// Copyright 2020 The prometheus-operator Authors
//
// Licensed under the Apache License, Version 2.0 (the "License");
// you may not use this file except in compliance with the License.
// You may obtain a copy of the License at
//
//     http://www.apache.org/licenses/LICENSE-2.0
//
// Unless required by applicable law or agreed to in writing, software
// distributed under the License is distributed on an "AS IS" BASIS,
// WITHOUT WARRANTIES OR CONDITIONS OF ANY KIND, either express or implied.
// See the License for the specific language governing permissions and
// limitations under the License.

package thanos

import (
	"fmt"
	"net/url"
	"path"
	"strings"

	monitoringv1 "github.com/coreos/prometheus-operator/pkg/apis/monitoring/v1"
	"github.com/coreos/prometheus-operator/pkg/k8sutil"
	"github.com/pkg/errors"
	appsv1 "k8s.io/api/apps/v1"
	v1 "k8s.io/api/core/v1"
	"k8s.io/apimachinery/pkg/api/resource"
	metav1 "k8s.io/apimachinery/pkg/apis/meta/v1"
	"k8s.io/apimachinery/pkg/util/intstr"
)

const (
	DefaultThanosVersion      = "v0.11.0"
	rulesDir                  = "/etc/thanos/rules"
	storageDir                = "/thanos/data"
	governingServiceName      = "thanos-ruler-operated"
	defaultPortName           = "web"
	defaultRetention          = "24h"
	defaultEvaluationInterval = "15s"
	defaultReplicaLabelName   = "thanos_ruler_replica"
	sSetInputHashName         = "prometheus-operator-input-hash"
)

var (
	minReplicas                 int32 = 1
	managedByOperatorLabel            = "managed-by"
	managedByOperatorLabelValue       = "prometheus-operator"
	managedByOperatorLabels           = map[string]string{
		managedByOperatorLabel: managedByOperatorLabelValue,
	}
)

func makeStatefulSet(tr *monitoringv1.ThanosRuler, old *appsv1.StatefulSet, config Config, ruleConfigMapNames []string, inputHash string) (*appsv1.StatefulSet, error) {

	if tr.Spec.Image == "" {
		tr.Spec.Image = config.ThanosDefaultBaseImage
	}
	if !strings.Contains(tr.Spec.Image, ":") {
		tr.Spec.Image = tr.Spec.Image + ":" + DefaultThanosVersion
	}
	if tr.Spec.Resources.Requests == nil {
		tr.Spec.Resources.Requests = v1.ResourceList{}
	}
	if _, ok := tr.Spec.Resources.Requests[v1.ResourceMemory]; !ok {
		tr.Spec.Resources.Requests[v1.ResourceMemory] = resource.MustParse("200Mi")
	}

	spec, err := makeStatefulSetSpec(tr, config, ruleConfigMapNames)
	if err != nil {
		return nil, err
	}

	boolTrue := true
	// do not transfer kubectl annotations to the statefulset so it is not
	// pruned by kubectl
	annotations := make(map[string]string)
	for key, value := range tr.ObjectMeta.Annotations {
		if !strings.HasPrefix(key, "kubectl.kubernetes.io/") {
			annotations[key] = value
		}
	}
	statefulset := &appsv1.StatefulSet{
		ObjectMeta: metav1.ObjectMeta{
			Name:        prefixedName(tr.Name),
			Labels:      config.Labels.Merge(tr.ObjectMeta.Labels),
			Annotations: annotations,
			OwnerReferences: []metav1.OwnerReference{
				{
					APIVersion:         tr.APIVersion,
					BlockOwnerDeletion: &boolTrue,
					Controller:         &boolTrue,
					Kind:               tr.Kind,
					Name:               tr.Name,
					UID:                tr.UID,
				},
			},
		},
		Spec: *spec,
	}

	if tr.Spec.ImagePullSecrets != nil && len(tr.Spec.ImagePullSecrets) > 0 {
		statefulset.Spec.Template.Spec.ImagePullSecrets = tr.Spec.ImagePullSecrets
	}

	if old != nil {
		statefulset.Annotations = old.Annotations
	}

	if statefulset.ObjectMeta.Annotations == nil {
		statefulset.ObjectMeta.Annotations = map[string]string{
			sSetInputHashName: inputHash,
		}
	} else {
		statefulset.ObjectMeta.Annotations[sSetInputHashName] = inputHash
	}

	storageSpec := tr.Spec.Storage
	if storageSpec == nil {
		statefulset.Spec.Template.Spec.Volumes = append(statefulset.Spec.Template.Spec.Volumes, v1.Volume{
			Name: volumeName(tr.Name),
			VolumeSource: v1.VolumeSource{
				EmptyDir: &v1.EmptyDirVolumeSource{},
			},
		})
	} else if storageSpec.EmptyDir != nil {
		emptyDir := storageSpec.EmptyDir
		statefulset.Spec.Template.Spec.Volumes = append(statefulset.Spec.Template.Spec.Volumes, v1.Volume{
			Name: volumeName(tr.Name),
			VolumeSource: v1.VolumeSource{
				EmptyDir: emptyDir,
			},
		})
	} else {
		pvcTemplate := storageSpec.VolumeClaimTemplate
		pvcTemplate.CreationTimestamp = metav1.Time{}
		if pvcTemplate.Name == "" {
			pvcTemplate.Name = volumeName(tr.Name)
		}
		if storageSpec.VolumeClaimTemplate.Spec.AccessModes == nil {
			pvcTemplate.Spec.AccessModes = []v1.PersistentVolumeAccessMode{v1.ReadWriteOnce}
		} else {
			pvcTemplate.Spec.AccessModes = storageSpec.VolumeClaimTemplate.Spec.AccessModes
		}
		pvcTemplate.Spec.Resources = storageSpec.VolumeClaimTemplate.Spec.Resources
		pvcTemplate.Spec.Selector = storageSpec.VolumeClaimTemplate.Spec.Selector
		statefulset.Spec.VolumeClaimTemplates = append(statefulset.Spec.VolumeClaimTemplates, pvcTemplate)
	}

	for _, volume := range tr.Spec.Volumes {
		statefulset.Spec.Template.Spec.Volumes = append(statefulset.Spec.Template.Spec.Volumes, volume)
	}

	return statefulset, nil
}

func makeStatefulSetSpec(tr *monitoringv1.ThanosRuler, config Config, ruleConfigMapNames []string) (*appsv1.StatefulSetSpec, error) {
	// Before editing 'tr' create deep copy, to prevent side effects. For more
	// details see https://github.com/coreos/prometheus-operator/issues/1659
	tr = tr.DeepCopy()

	if tr.Spec.QueryConfig == nil && len(tr.Spec.QueryEndpoints) < 1 {
		return nil, errors.New(tr.GetName() + ": thanos ruler requires query config or at least one query endpoint to be specified")
	}

	if tr.Spec.EvaluationInterval == "" {
		tr.Spec.EvaluationInterval = defaultEvaluationInterval
	}
	if tr.Spec.Retention == "" {
		tr.Spec.Retention = defaultRetention
	}

	trCLIArgs := []string{
		"rule",
		fmt.Sprintf("--data-dir=%s", storageDir),
		fmt.Sprintf("--eval-interval=%s", tr.Spec.EvaluationInterval),
		fmt.Sprintf("--tsdb.retention=%s", tr.Spec.Retention),
	}
	trEnvVars := []v1.EnvVar{
		{
			Name: "POD_NAME",
			ValueFrom: &v1.EnvVarSource{
				FieldRef: &v1.ObjectFieldSelector{FieldPath: "metadata.name"},
			},
		},
	}

	if len(tr.Spec.Labels) == 0 {
		trCLIArgs = append(trCLIArgs, fmt.Sprintf(`--label=%s="$(POD_NAME)"`, defaultReplicaLabelName))
		trCLIArgs = append(trCLIArgs, fmt.Sprintf("--alert.label-drop=%s", defaultReplicaLabelName))
	} else {
		for k, v := range tr.Spec.Labels {
			trCLIArgs = append(trCLIArgs, fmt.Sprintf(`--label=%s="%s"`, k, v))
		}
	}

	for _, lb := range tr.Spec.AlertDropLabels {
		trCLIArgs = append(trCLIArgs, fmt.Sprintf("--alert.label-drop=%s", lb))
	}

	if tr.Spec.ListenLocal {
		trCLIArgs = append(trCLIArgs, "--http-address=localhost:10902")
	}
	if tr.Spec.LogLevel != "" && tr.Spec.LogLevel != "info" {
		trCLIArgs = append(trCLIArgs, fmt.Sprintf("--log.level=%s", tr.Spec.LogLevel))
	}
	if tr.Spec.LogFormat != "" {
		trCLIArgs = append(trCLIArgs, fmt.Sprintf("--log.format=%s", tr.Spec.LogFormat))
	}

	if tr.Spec.QueryConfig != nil {
		trCLIArgs = append(trCLIArgs, "--query.config=$(QUERY_CONFIG)")
		trEnvVars = append(trEnvVars, v1.EnvVar{
			Name: "QUERY_CONFIG",
			ValueFrom: &v1.EnvVarSource{
				SecretKeyRef: tr.Spec.QueryConfig,
			},
		})
	} else if len(tr.Spec.QueryEndpoints) > 0 {
		for _, endpoint := range tr.Spec.QueryEndpoints {
			trCLIArgs = append(trCLIArgs, fmt.Sprintf("--query=%s", endpoint))
		}
<<<<<<< HEAD
	}
	for _, ruleConfigMapName := range ruleConfigMapNames {
		rulePath := rulesDir + "/" + ruleConfigMapName + "/*.yaml"
		trCLIArgs = append(trCLIArgs, fmt.Sprintf("--rule-file=%s", rulePath))
=======
>>>>>>> d27008fb
	}

	rulePath := rulesDir + "/*/*.yaml"
	trCLIArgs = append(trCLIArgs, fmt.Sprintf("--rule-file=%s", rulePath))

	if tr.Spec.AlertManagersConfig != nil {
		trCLIArgs = append(trCLIArgs, "--alertmanagers.config=$(ALERTMANAGERS_CONFIG)")
		trEnvVars = append(trEnvVars, v1.EnvVar{
			Name: "ALERTMANAGERS_CONFIG",
			ValueFrom: &v1.EnvVarSource{
				SecretKeyRef: tr.Spec.AlertManagersConfig,
			},
		})
	} else if len(tr.Spec.AlertManagersURL) > 0 {
		for _, url := range tr.Spec.AlertManagersURL {
			trCLIArgs = append(trCLIArgs, fmt.Sprintf("--alertmanagers.url=%s", url))
		}
	}

	if tr.Spec.ObjectStorageConfig != nil {
		trCLIArgs = append(trCLIArgs, "--objstore.config=$(OBJSTORE_CONFIG)")
		trEnvVars = append(trEnvVars, v1.EnvVar{
			Name: "OBJSTORE_CONFIG",
			ValueFrom: &v1.EnvVarSource{
				SecretKeyRef: tr.Spec.ObjectStorageConfig,
			},
		})
	}

	if tr.Spec.TracingConfig != nil {
		trCLIArgs = append(trCLIArgs, "--tracing.config=$(TRACING_CONFIG)")
		trEnvVars = append(trEnvVars, v1.EnvVar{
			Name: "TRACING_CONFIG",
			ValueFrom: &v1.EnvVarSource{
				SecretKeyRef: tr.Spec.TracingConfig,
			},
		})
	}

	if tr.Spec.GRPCServerTLSConfig != nil {
		tls := tr.Spec.GRPCServerTLSConfig
		if tls.CertFile != "" {
			trCLIArgs = append(trCLIArgs, "--grpc-server-tls-cert="+tls.CertFile)
		}
		if tls.KeyFile != "" {
			trCLIArgs = append(trCLIArgs, "--grpc-server-tls-key="+tls.KeyFile)
		}
		if tls.CAFile != "" {
			trCLIArgs = append(trCLIArgs, "--grpc-server-tls-client-ca="+tls.CAFile)
		}
	}

	if tr.Spec.ExternalPrefix != "" {
		trCLIArgs = append(trCLIArgs, "--web.external-prefix="+tr.Spec.ExternalPrefix)
	}

	if tr.Spec.RoutePrefix != "" {
		trCLIArgs = append(trCLIArgs, fmt.Sprintf("--web.route-prefix=%s", tr.Spec.RoutePrefix))
	}

	localReloadURL := &url.URL{
		Scheme: "http",
		Host:   config.LocalHost + ":10902",
		Path:   path.Clean(tr.Spec.RoutePrefix + "/-/reload"),
	}

	additionalContainers := []v1.Container{}
	if len(ruleConfigMapNames) != 0 {
		reloader := v1.Container{
			Name:  "rules-configmap-reloader",
			Image: config.ConfigReloaderImage,
			Args: []string{
				fmt.Sprintf("--webhook-url=%s", localReloadURL),
			},
			VolumeMounts: []v1.VolumeMount{},
			Resources: v1.ResourceRequirements{
				Limits: v1.ResourceList{}, Requests: v1.ResourceList{}},
			TerminationMessagePolicy: v1.TerminationMessageFallbackToLogsOnError,
		}

		if config.ConfigReloaderCPU != "0" {
			reloader.Resources.Limits[v1.ResourceCPU] = resource.MustParse(config.ConfigReloaderCPU)
			reloader.Resources.Requests[v1.ResourceCPU] = resource.MustParse(config.ConfigReloaderCPU)
		}
		if config.ConfigReloaderMemory != "0" {
			reloader.Resources.Limits[v1.ResourceMemory] = resource.MustParse(config.ConfigReloaderMemory)
			reloader.Resources.Requests[v1.ResourceMemory] = resource.MustParse(config.ConfigReloaderMemory)
		}

		for _, name := range ruleConfigMapNames {
			mountPath := rulesDir + "/" + name
			reloader.VolumeMounts = append(reloader.VolumeMounts, v1.VolumeMount{
				Name:      name,
				MountPath: mountPath,
			})
			reloader.Args = append(reloader.Args, fmt.Sprintf("--volume-dir=%s", mountPath))
		}
		additionalContainers = append(additionalContainers, reloader)
	}

	podAnnotations := map[string]string{}
	podLabels := map[string]string{}
	if tr.Spec.PodMetadata != nil {
		if tr.Spec.PodMetadata.Labels != nil {
			for k, v := range tr.Spec.PodMetadata.Labels {
				podLabels[k] = v
			}
		}
		if tr.Spec.PodMetadata.Annotations != nil {
			for k, v := range tr.Spec.PodMetadata.Annotations {
				podAnnotations[k] = v
			}
		}
	}
	podLabels["app"] = thanosRulerLabel
	podLabels[thanosRulerLabel] = tr.Name
	finalLabels := config.Labels.Merge(podLabels)

	storageVolName := volumeName(tr.Name)
	if tr.Spec.Storage != nil {
		if tr.Spec.Storage.VolumeClaimTemplate.Name != "" {
			storageVolName = tr.Spec.Storage.VolumeClaimTemplate.Name
		}
	}
	trVolumes := []v1.Volume{}
	trVolumeMounts := []v1.VolumeMount{
		{
			Name:      storageVolName,
			MountPath: storageDir,
		},
	}

	for _, name := range ruleConfigMapNames {
		trVolumes = append(trVolumes, v1.Volume{
			Name: name,
			VolumeSource: v1.VolumeSource{
				ConfigMap: &v1.ConfigMapVolumeSource{
					LocalObjectReference: v1.LocalObjectReference{
						Name: name,
					},
				},
			},
		})
		trVolumeMounts = append(trVolumeMounts, v1.VolumeMount{
			Name:      name,
			MountPath: rulesDir + "/" + name,
		})
	}

	operatorContainers := append([]v1.Container{
		{
			Name:         "thanos-ruler",
			Image:        tr.Spec.Image,
			Args:         trCLIArgs,
			Env:          trEnvVars,
			VolumeMounts: trVolumeMounts,
			Resources:    tr.Spec.Resources,
			Ports: []v1.ContainerPort{
				{
					Name:          "grpc",
					ContainerPort: 10901,
					Protocol:      v1.ProtocolTCP,
				},
				{
					Name:          "http",
					ContainerPort: 10902,
					Protocol:      v1.ProtocolTCP,
				},
			},
			TerminationMessagePolicy: v1.TerminationMessageFallbackToLogsOnError,
		},
	}, additionalContainers...)

	containers, err := k8sutil.MergePatchContainers(operatorContainers, tr.Spec.Containers)
	if err != nil {
		return nil, errors.Wrap(err, "failed to merge containers spec")
	}

	terminationGracePeriod := int64(120)

	// PodManagementPolicy is set to Parallel to mitigate issues in kubernetes: https://github.com/kubernetes/kubernetes/issues/60164
	// This is also mentioned as one of limitations of StatefulSets: https://kubernetes.io/docs/concepts/workloads/controllers/statefulset/#limitations
	return &appsv1.StatefulSetSpec{
		Replicas:            tr.Spec.Replicas,
		PodManagementPolicy: appsv1.ParallelPodManagement,
		UpdateStrategy: appsv1.StatefulSetUpdateStrategy{
			Type: appsv1.RollingUpdateStatefulSetStrategyType,
		},
		Selector: &metav1.LabelSelector{
			MatchLabels: finalLabels,
		},
		Template: v1.PodTemplateSpec{
			ObjectMeta: metav1.ObjectMeta{
				Labels:      finalLabels,
				Annotations: podAnnotations,
			},
			Spec: v1.PodSpec{
				NodeSelector:                  tr.Spec.NodeSelector,
				PriorityClassName:             tr.Spec.PriorityClassName,
				ServiceAccountName:            tr.Spec.ServiceAccountName,
				TerminationGracePeriodSeconds: &terminationGracePeriod,
				Containers:                    containers,
				InitContainers:                tr.Spec.InitContainers,
				Volumes:                       trVolumes,
				SecurityContext:               tr.Spec.SecurityContext,
				Tolerations:                   tr.Spec.Tolerations,
				Affinity:                      tr.Spec.Affinity,
			},
		},
	}, nil
}

func makeStatefulSetService(tr *monitoringv1.ThanosRuler, config Config) *v1.Service {

	if tr.Spec.PortName == "" {
		tr.Spec.PortName = defaultPortName
	}

	svc := &v1.Service{
		ObjectMeta: metav1.ObjectMeta{
			Name: governingServiceName,
			Labels: config.Labels.Merge(map[string]string{
				"operated-thanos-ruler": "true",
			}),
			OwnerReferences: []metav1.OwnerReference{
				metav1.OwnerReference{
					Name:       tr.GetName(),
					Kind:       tr.Kind,
					APIVersion: tr.APIVersion,
					UID:        tr.GetUID(),
				},
			},
		},
		Spec: v1.ServiceSpec{
			ClusterIP: "None",
			Ports: []v1.ServicePort{
				{
					Name:       tr.Spec.PortName,
					Port:       10902,
					TargetPort: intstr.FromInt(10902),
					Protocol:   v1.ProtocolTCP,
				},
				{
					Name:       "grpc",
					Port:       10901,
					TargetPort: intstr.FromInt(10901),
					Protocol:   v1.ProtocolTCP,
				},
			},
			Selector: map[string]string{
				"app": "thanos-ruler",
			},
		},
	}
	return svc
}

func prefixedName(name string) string {
	return fmt.Sprintf("thanos-ruler-%s", name)
}

func volumeName(name string) string {
	return fmt.Sprintf("%s-data", prefixedName(name))
}<|MERGE_RESOLUTION|>--- conflicted
+++ resolved
@@ -220,13 +220,6 @@
 		for _, endpoint := range tr.Spec.QueryEndpoints {
 			trCLIArgs = append(trCLIArgs, fmt.Sprintf("--query=%s", endpoint))
 		}
-<<<<<<< HEAD
-	}
-	for _, ruleConfigMapName := range ruleConfigMapNames {
-		rulePath := rulesDir + "/" + ruleConfigMapName + "/*.yaml"
-		trCLIArgs = append(trCLIArgs, fmt.Sprintf("--rule-file=%s", rulePath))
-=======
->>>>>>> d27008fb
 	}
 
 	rulePath := rulesDir + "/*/*.yaml"
