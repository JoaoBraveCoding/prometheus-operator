// Copyright 2016 The prometheus-operator Authors
//
// Licensed under the Apache License, Version 2.0 (the "License");
// you may not use this file except in compliance with the License.
// You may obtain a copy of the License at
//
//     http://www.apache.org/licenses/LICENSE-2.0
//
// Unless required by applicable law or agreed to in writing, software
// distributed under the License is distributed on an "AS IS" BASIS,
// WITHOUT WARRANTIES OR CONDITIONS OF ANY KIND, either express or implied.
// See the License for the specific language governing permissions and
// limitations under the License.

package prometheus

import (
	"bytes"
	"crypto/md5"
	"encoding/json"
	"fmt"
	"reflect"
	"strings"
	"time"

	"github.com/coreos/prometheus-operator/pkg/client/monitoring"
	monitoringv1 "github.com/coreos/prometheus-operator/pkg/client/monitoring/v1"
	"github.com/coreos/prometheus-operator/pkg/k8sutil"

	"github.com/go-kit/kit/log"
	"github.com/go-kit/kit/log/level"
	"github.com/pkg/errors"
	"github.com/prometheus/client_golang/prometheus"
	appsv1 "k8s.io/api/apps/v1beta2"
	"k8s.io/api/core/v1"
	extensionsobj "k8s.io/apiextensions-apiserver/pkg/apis/apiextensions/v1beta1"
	apiextensionsclient "k8s.io/apiextensions-apiserver/pkg/client/clientset/clientset"
	apierrors "k8s.io/apimachinery/pkg/api/errors"
	"k8s.io/apimachinery/pkg/api/meta"
	metav1 "k8s.io/apimachinery/pkg/apis/meta/v1"
	"k8s.io/apimachinery/pkg/fields"
	"k8s.io/apimachinery/pkg/labels"
	"k8s.io/apimachinery/pkg/runtime"
	utilruntime "k8s.io/apimachinery/pkg/util/runtime"
	"k8s.io/client-go/kubernetes"
	"k8s.io/client-go/rest"
	"k8s.io/client-go/tools/cache"
	"k8s.io/client-go/util/workqueue"
)

const (
	resyncPeriod = 5 * time.Minute
)

// Operator manages lify cycle of Prometheus deployments and
// monitoring configurations.
type Operator struct {
	kclient   kubernetes.Interface
	mclient   monitoring.Interface
	crdclient apiextensionsclient.Interface
	logger    log.Logger

	promInf cache.SharedIndexInformer
	smonInf cache.SharedIndexInformer
	ruleInf cache.SharedIndexInformer
	cmapInf cache.SharedIndexInformer
	secrInf cache.SharedIndexInformer
	ssetInf cache.SharedIndexInformer
	nsInf   cache.SharedIndexInformer

	queue workqueue.RateLimitingInterface

	statefulsetErrors prometheus.Counter

	host                   string
	kubeletObjectName      string
	kubeletObjectNamespace string
	kubeletSyncEnabled     bool
	config                 Config
}

type Labels struct {
	LabelsString string
	LabelsMap    map[string]string
}

// Implement the flag.Value interface
func (labels *Labels) String() string {
	return labels.LabelsString
}

// Merge labels create a new map with labels merged.
func (labels *Labels) Merge(otherLabels map[string]string) map[string]string {
	mergedLabels := map[string]string{}

	for key, value := range otherLabels {
		mergedLabels[key] = value
	}

	for key, value := range labels.LabelsMap {
		mergedLabels[key] = value
	}
	return mergedLabels
}

// Implement the flag.Set interface
func (labels *Labels) Set(value string) error {
	m := map[string]string{}
	if value != "" {
		splited := strings.Split(value, ",")
		for _, pair := range splited {
			sp := strings.Split(pair, "=")
			m[sp[0]] = sp[1]
		}
	}
	(*labels).LabelsMap = m
	(*labels).LabelsString = value
	return nil
}

// Config defines configuration parameters for the Operator.
type Config struct {
	Host                         string
	KubeletObject                string
	TLSInsecure                  bool
	TLSConfig                    rest.TLSClientConfig
	ConfigReloaderImage          string
	PrometheusConfigReloader     string
	AlertmanagerDefaultBaseImage string
	PrometheusDefaultBaseImage   string
	ThanosDefaultBaseImage       string
	Namespace                    string
	Labels                       Labels
	CrdGroup                     string
	CrdKinds                     monitoringv1.CrdKinds
	EnableValidation             bool
	DisableAutoUserGroup         bool
	LogLevel                     string
<<<<<<< HEAD
	ManageCRDs                   bool
=======
	LogFormat                    string
>>>>>>> a24386e2
}

type BasicAuthCredentials struct {
	username string
	password string
}

// New creates a new controller.
func New(conf Config, logger log.Logger) (*Operator, error) {
	cfg, err := k8sutil.NewClusterConfig(conf.Host, conf.TLSInsecure, &conf.TLSConfig)
	if err != nil {
		return nil, err
	}
	client, err := kubernetes.NewForConfig(cfg)
	if err != nil {
		return nil, err
	}

	mclient, err := monitoring.NewForConfig(&conf.CrdKinds, conf.CrdGroup, cfg)
	if err != nil {
		return nil, err
	}

	crdclient, err := apiextensionsclient.NewForConfig(cfg)
	if err != nil {
		return nil, errors.Wrap(err, "instantiating apiextensions client failed")
	}

	kubeletObjectName := ""
	kubeletObjectNamespace := ""
	kubeletSyncEnabled := false

	if conf.KubeletObject != "" {
		parts := strings.Split(conf.KubeletObject, "/")
		if len(parts) != 2 {
			return nil, fmt.Errorf("malformatted kubelet object string, must be in format \"namespace/name\"")
		}
		kubeletObjectNamespace = parts[0]
		kubeletObjectName = parts[1]
		kubeletSyncEnabled = true
	}

	c := &Operator{
		kclient:                client,
		mclient:                mclient,
		crdclient:              crdclient,
		logger:                 logger,
		queue:                  workqueue.NewNamedRateLimitingQueue(workqueue.DefaultControllerRateLimiter(), "prometheus"),
		host:                   cfg.Host,
		kubeletObjectName:      kubeletObjectName,
		kubeletObjectNamespace: kubeletObjectNamespace,
		kubeletSyncEnabled:     kubeletSyncEnabled,
		config:                 conf,
	}

	c.promInf = cache.NewSharedIndexInformer(
		&cache.ListWatch{
			ListFunc:  mclient.MonitoringV1().Prometheuses(c.config.Namespace).List,
			WatchFunc: mclient.MonitoringV1().Prometheuses(c.config.Namespace).Watch,
		},
		&monitoringv1.Prometheus{}, resyncPeriod, cache.Indexers{},
	)
	c.promInf.AddEventHandler(cache.ResourceEventHandlerFuncs{
		AddFunc:    c.handleAddPrometheus,
		DeleteFunc: c.handleDeletePrometheus,
		UpdateFunc: c.handleUpdatePrometheus,
	})

	c.smonInf = cache.NewSharedIndexInformer(
		&cache.ListWatch{
			ListFunc:  mclient.MonitoringV1().ServiceMonitors(c.config.Namespace).List,
			WatchFunc: mclient.MonitoringV1().ServiceMonitors(c.config.Namespace).Watch,
		},
		&monitoringv1.ServiceMonitor{}, resyncPeriod, cache.Indexers{},
	)
	c.smonInf.AddEventHandler(cache.ResourceEventHandlerFuncs{
		AddFunc:    c.handleSmonAdd,
		DeleteFunc: c.handleSmonDelete,
		UpdateFunc: c.handleSmonUpdate,
	})

	c.ruleInf = cache.NewSharedIndexInformer(
		&cache.ListWatch{
			ListFunc:  mclient.MonitoringV1().PrometheusRules(c.config.Namespace).List,
			WatchFunc: mclient.MonitoringV1().PrometheusRules(c.config.Namespace).Watch,
		},
		&monitoringv1.PrometheusRule{}, resyncPeriod, cache.Indexers{},
	)
	c.ruleInf.AddEventHandler(cache.ResourceEventHandlerFuncs{
		AddFunc:    c.handleRuleAdd,
		DeleteFunc: c.handleRuleDelete,
		UpdateFunc: c.handleRuleUpdate,
	})

	c.cmapInf = cache.NewSharedIndexInformer(
		cache.NewListWatchFromClient(c.kclient.Core().RESTClient(), "configmaps", c.config.Namespace, fields.Everything()),
		&v1.ConfigMap{}, resyncPeriod, cache.Indexers{},
	)
	c.cmapInf.AddEventHandler(cache.ResourceEventHandlerFuncs{
		AddFunc:    c.handleConfigMapAdd,
		DeleteFunc: c.handleConfigMapDelete,
		UpdateFunc: c.handleConfigMapUpdate,
	})
	c.secrInf = cache.NewSharedIndexInformer(
		cache.NewListWatchFromClient(c.kclient.Core().RESTClient(), "secrets", c.config.Namespace, fields.Everything()),
		&v1.Secret{}, resyncPeriod, cache.Indexers{},
	)
	c.secrInf.AddEventHandler(cache.ResourceEventHandlerFuncs{
		AddFunc:    c.handleSecretAdd,
		DeleteFunc: c.handleSecretDelete,
		UpdateFunc: c.handleSecretUpdate,
	})

	c.ssetInf = cache.NewSharedIndexInformer(
		cache.NewListWatchFromClient(c.kclient.AppsV1beta2().RESTClient(), "statefulsets", c.config.Namespace, fields.Everything()),
		&appsv1.StatefulSet{}, resyncPeriod, cache.Indexers{},
	)
	c.ssetInf.AddEventHandler(cache.ResourceEventHandlerFuncs{
		AddFunc:    c.handleAddStatefulSet,
		DeleteFunc: c.handleDeleteStatefulSet,
		UpdateFunc: c.handleUpdateStatefulSet,
	})

	c.nsInf = cache.NewSharedIndexInformer(
		cache.NewListWatchFromClient(c.kclient.Core().RESTClient(), "namespaces", metav1.NamespaceAll, fields.Everything()),
		&v1.Namespace{}, resyncPeriod, cache.Indexers{},
	)

	return c, nil
}

func (c *Operator) RegisterMetrics(r prometheus.Registerer) {
	c.statefulsetErrors = prometheus.NewCounter(prometheus.CounterOpts{
		Name: "prometheus_operator_prometheus_reconcile_errors_total",
		Help: "Number of errors that occurred while reconciling the alertmanager statefulset",
	})

	r.MustRegister(
		c.statefulsetErrors,
		NewPrometheusCollector(c.promInf.GetStore()),
	)
}

// Run the controller.
func (c *Operator) Run(stopc <-chan struct{}) error {
	defer c.queue.ShutDown()

	errChan := make(chan error)
	go func() {
		v, err := c.kclient.Discovery().ServerVersion()
		if err != nil {
			errChan <- errors.Wrap(err, "communicating with server failed")
			return
		}
		level.Info(c.logger).Log("msg", "connection established", "cluster-version", v)

		if c.config.ManageCRDs {
			if err := c.createCRDs(); err != nil {
				errChan <- errors.Wrap(err, "creating CRDs failed")
				return
			}
		}
		errChan <- nil
	}()

	select {
	case err := <-errChan:
		if err != nil {
			return err
		}
		level.Info(c.logger).Log("msg", "CRD API endpoints ready")
	case <-stopc:
		return nil
	}

	go c.worker()

	go c.promInf.Run(stopc)
	go c.smonInf.Run(stopc)
	go c.ruleInf.Run(stopc)
	go c.cmapInf.Run(stopc)
	go c.secrInf.Run(stopc)
	go c.ssetInf.Run(stopc)
	if c.config.Namespace == v1.NamespaceAll {
		go c.nsInf.Run(stopc)
	}

	if c.kubeletSyncEnabled {
		go c.reconcileNodeEndpoints(stopc)
	}

	<-stopc
	return nil
}

func (c *Operator) keyFunc(obj interface{}) (string, bool) {
	k, err := cache.DeletionHandlingMetaNamespaceKeyFunc(obj)
	if err != nil {
		level.Error(c.logger).Log("msg", "creating key failed", "err", err)
		return k, false
	}
	return k, true
}

func (c *Operator) handleAddPrometheus(obj interface{}) {
	key, ok := c.keyFunc(obj)
	if !ok {
		return
	}

	level.Debug(c.logger).Log("msg", "Prometheus added", "key", key)
	c.enqueue(key)
}

func (c *Operator) handleDeletePrometheus(obj interface{}) {
	key, ok := c.keyFunc(obj)
	if !ok {
		return
	}

	level.Debug(c.logger).Log("msg", "Prometheus deleted", "key", key)
	c.enqueue(key)
}

func (c *Operator) handleUpdatePrometheus(old, cur interface{}) {
	key, ok := c.keyFunc(cur)
	if !ok {
		return
	}

	level.Debug(c.logger).Log("msg", "Prometheus updated", "key", key)
	c.enqueue(key)
}

func (c *Operator) reconcileNodeEndpoints(stopc <-chan struct{}) {
	ticker := time.NewTicker(3 * time.Minute)
	defer ticker.Stop()
	for {
		select {
		case <-stopc:
			return
		case <-ticker.C:
			err := c.syncNodeEndpoints()
			if err != nil {
				level.Error(c.logger).Log("msg", "syncing nodes into Endpoints object failed", "err", err)
			}
		}
	}
}

// nodeAddresses returns the provided node's address, based on the priority:
// 1. NodeInternalIP
// 2. NodeExternalIP
// 3. NodeLegacyHostIP
// 3. NodeHostName
//
// Copied from github.com/prometheus/prometheus/discovery/kubernetes/node.go
func nodeAddress(node v1.Node) (string, map[v1.NodeAddressType][]string, error) {
	m := map[v1.NodeAddressType][]string{}
	for _, a := range node.Status.Addresses {
		m[a.Type] = append(m[a.Type], a.Address)
	}

	if addresses, ok := m[v1.NodeInternalIP]; ok {
		return addresses[0], m, nil
	}
	if addresses, ok := m[v1.NodeExternalIP]; ok {
		return addresses[0], m, nil
	}
	if addresses, ok := m[v1.NodeHostName]; ok {
		return addresses[0], m, nil
	}
	return "", m, fmt.Errorf("host address unknown")
}

func (c *Operator) syncNodeEndpoints() error {
	eps := &v1.Endpoints{
		ObjectMeta: metav1.ObjectMeta{
			Name: c.kubeletObjectName,
			Labels: c.config.Labels.Merge(map[string]string{
				"k8s-app": "kubelet",
			}),
		},
		Subsets: []v1.EndpointSubset{
			{
				Ports: []v1.EndpointPort{
					{
						Name: "https-metrics",
						Port: 10250,
					},
					{
						Name: "http-metrics",
						Port: 10255,
					},
					{
						Name: "cadvisor",
						Port: 4194,
					},
				},
			},
		},
	}

	nodes, err := c.kclient.CoreV1().Nodes().List(metav1.ListOptions{})
	if err != nil {
		return errors.Wrap(err, "listing nodes failed")
	}

	for _, n := range nodes.Items {
		address, _, err := nodeAddress(n)
		if err != nil {
			return errors.Wrapf(err, "failed to determine hostname for node (%s)", n.Name)
		}
		eps.Subsets[0].Addresses = append(eps.Subsets[0].Addresses, v1.EndpointAddress{
			IP: address,
			TargetRef: &v1.ObjectReference{
				Kind:       "Node",
				Name:       n.Name,
				UID:        n.UID,
				APIVersion: n.APIVersion,
			},
		})
	}

	svc := &v1.Service{
		ObjectMeta: metav1.ObjectMeta{
			Name: c.kubeletObjectName,
			Labels: c.config.Labels.Merge(map[string]string{
				"k8s-app": "kubelet",
			}),
		},
		Spec: v1.ServiceSpec{
			Type:      v1.ServiceTypeClusterIP,
			ClusterIP: "None",
			Ports: []v1.ServicePort{
				{
					Name: "https-metrics",
					Port: 10250,
				},
			},
		},
	}

	err = k8sutil.CreateOrUpdateService(c.kclient.CoreV1().Services(c.kubeletObjectNamespace), svc)
	if err != nil {
		return errors.Wrap(err, "synchronizing kubelet service object failed")
	}

	err = k8sutil.CreateOrUpdateEndpoints(c.kclient.CoreV1().Endpoints(c.kubeletObjectNamespace), eps)
	if err != nil {
		return errors.Wrap(err, "synchronizing kubelet endpoints object failed")
	}

	return nil
}

// TODO: Don't enque just for the namespace
func (c *Operator) handleSmonAdd(obj interface{}) {
	o, ok := c.getObject(obj)
	if ok {
		c.enqueueForNamespace(o.GetNamespace())
	}
}

// TODO: Don't enque just for the namespace
func (c *Operator) handleSmonUpdate(old, cur interface{}) {
	o, ok := c.getObject(cur)
	if ok {
		c.enqueueForNamespace(o.GetNamespace())
	}
}

// TODO: Don't enque just for the namespace
func (c *Operator) handleSmonDelete(obj interface{}) {
	o, ok := c.getObject(obj)
	if ok {
		c.enqueueForNamespace(o.GetNamespace())
	}
}

// TODO: Don't enque just for the namespace
func (c *Operator) handleRuleAdd(obj interface{}) {
	o, ok := c.getObject(obj)
	if ok {
		c.enqueueForNamespace(o.GetNamespace())
	}
}

// TODO: Don't enque just for the namespace
func (c *Operator) handleRuleUpdate(old, cur interface{}) {
	o, ok := c.getObject(cur)
	if ok {
		c.enqueueForNamespace(o.GetNamespace())
	}
}

// TODO: Don't enque just for the namespace
func (c *Operator) handleRuleDelete(obj interface{}) {
	o, ok := c.getObject(obj)
	if ok {
		c.enqueueForNamespace(o.GetNamespace())
	}
}

// TODO: Do we need to enque secrets just for the namespace or in general?
func (c *Operator) handleSecretDelete(obj interface{}) {
	o, ok := c.getObject(obj)
	if ok {
		c.enqueueForNamespace(o.GetNamespace())
	}
}

func (c *Operator) handleSecretUpdate(old, cur interface{}) {
	o, ok := c.getObject(cur)
	if ok {
		c.enqueueForNamespace(o.GetNamespace())
	}
}

func (c *Operator) handleSecretAdd(obj interface{}) {
	o, ok := c.getObject(obj)
	if ok {
		c.enqueueForNamespace(o.GetNamespace())
	}
}

// TODO: Do we need to enque configmaps just for the namespace or in general?
func (c *Operator) handleConfigMapAdd(obj interface{}) {
	o, ok := c.getObject(obj)
	if ok {
		c.enqueueForNamespace(o.GetNamespace())
	}
}

func (c *Operator) handleConfigMapDelete(obj interface{}) {
	o, ok := c.getObject(obj)
	if ok {
		c.enqueueForNamespace(o.GetNamespace())
	}
}

func (c *Operator) handleConfigMapUpdate(old, cur interface{}) {
	o, ok := c.getObject(cur)
	if ok {
		c.enqueueForNamespace(o.GetNamespace())
	}
}

func (c *Operator) getObject(obj interface{}) (metav1.Object, bool) {
	ts, ok := obj.(cache.DeletedFinalStateUnknown)
	if ok {
		obj = ts.Obj
	}

	o, err := meta.Accessor(obj)
	if err != nil {
		level.Error(c.logger).Log("msg", "get object failed", "err", err)
		return nil, false
	}
	return o, true
}

// enqueue adds a key to the queue. If obj is a key already it gets added directly.
// Otherwise, the key is extracted via keyFunc.
func (c *Operator) enqueue(obj interface{}) {
	if obj == nil {
		return
	}

	key, ok := obj.(string)
	if !ok {
		key, ok = c.keyFunc(obj)
		if !ok {
			return
		}
	}

	c.queue.Add(key)
}

// enqueueForNamespace enqueues all Prometheus object keys that belong to the given namespace.
func (c *Operator) enqueueForNamespace(ns string) {
	cache.ListAll(c.promInf.GetStore(), labels.Everything(), func(obj interface{}) {
		p := obj.(*monitoringv1.Prometheus)
		if p.Namespace == ns {
			c.enqueue(p)
		}
	})
}

// worker runs a worker thread that just dequeues items, processes them, and marks them done.
// It enforces that the syncHandler is never invoked concurrently with the same key.
func (c *Operator) worker() {
	for c.processNextWorkItem() {
	}
}

func (c *Operator) processNextWorkItem() bool {
	key, quit := c.queue.Get()
	if quit {
		return false
	}
	defer c.queue.Done(key)

	err := c.sync(key.(string))
	if err == nil {
		c.queue.Forget(key)
		return true
	}

	c.statefulsetErrors.Inc()
	utilruntime.HandleError(errors.Wrap(err, fmt.Sprintf("Sync %q failed", key)))
	c.queue.AddRateLimited(key)

	return true
}

func (c *Operator) prometheusForStatefulSet(sset interface{}) *monitoringv1.Prometheus {
	key, ok := c.keyFunc(sset)
	if !ok {
		return nil
	}

	promKey := statefulSetKeyToPrometheusKey(key)
	p, exists, err := c.promInf.GetStore().GetByKey(promKey)
	if err != nil {
		level.Error(c.logger).Log("msg", "Prometheus lookup failed", "err", err)
		return nil
	}
	if !exists {
		return nil
	}
	return p.(*monitoringv1.Prometheus)
}

func prometheusNameFromStatefulSetName(name string) string {
	return strings.TrimPrefix(name, "prometheus-")
}

func statefulSetNameFromPrometheusName(name string) string {
	return "prometheus-" + name
}

func statefulSetKeyToPrometheusKey(key string) string {
	keyParts := strings.Split(key, "/")
	return keyParts[0] + "/" + strings.TrimPrefix(keyParts[1], "prometheus-")
}

func prometheusKeyToStatefulSetKey(key string) string {
	keyParts := strings.Split(key, "/")
	return keyParts[0] + "/prometheus-" + keyParts[1]
}

func (c *Operator) handleDeleteStatefulSet(obj interface{}) {
	if ps := c.prometheusForStatefulSet(obj); ps != nil {
		c.enqueue(ps)
	}
}

func (c *Operator) handleAddStatefulSet(obj interface{}) {
	if ps := c.prometheusForStatefulSet(obj); ps != nil {
		c.enqueue(ps)
	}
}

func (c *Operator) handleUpdateStatefulSet(oldo, curo interface{}) {
	old := oldo.(*appsv1.StatefulSet)
	cur := curo.(*appsv1.StatefulSet)

	level.Debug(c.logger).Log("msg", "update handler", "old", old.ResourceVersion, "cur", cur.ResourceVersion)

	// Periodic resync may resend the deployment without changes in-between.
	// Also breaks loops created by updating the resource ourselves.
	if old.ResourceVersion == cur.ResourceVersion {
		return
	}

	if ps := c.prometheusForStatefulSet(cur); ps != nil {
		c.enqueue(ps)
	}
}

func (c *Operator) sync(key string) error {
	obj, exists, err := c.promInf.GetIndexer().GetByKey(key)
	if err != nil {
		return err
	}
	if !exists {
		// Dependent resources are cleaned up by K8s via OwnerReferences
		return nil
	}

	p := obj.(*monitoringv1.Prometheus)
	if p.Spec.Paused {
		return nil
	}

	level.Info(c.logger).Log("msg", "sync prometheus", "key", key)

	// TODO: Remove migration with Prometheus Operator v0.21.0
	err = c.migrateRuleConfigMapsToRuleCRDs(p)
	if err != nil {
		return err
	}

	ruleConfigMapNames, err := c.createOrUpdateRuleConfigMaps(p)
	if err != nil {
		return err
	}

	// If no service monitor selectors are configured, the user wants to manage
	// configuration themselves.
	if p.Spec.ServiceMonitorSelector != nil {
		// We just always regenerate the configuration to be safe.
		if err := c.createOrUpdateConfigurationSecret(p, ruleConfigMapNames); err != nil {
			return errors.Wrap(err, "creating config failed")
		}
	}

	// Create empty Secret if it doesn't exist. See comment above.
	s, err := makeEmptyConfigurationSecret(p, c.config)
	if err != nil {
		return errors.Wrap(err, "generating empty config secret failed")
	}
	sClient := c.kclient.CoreV1().Secrets(p.Namespace)
	_, err = sClient.Get(s.Name, metav1.GetOptions{})
	if apierrors.IsNotFound(err) {
		if _, err := c.kclient.Core().Secrets(p.Namespace).Create(s); err != nil && !apierrors.IsAlreadyExists(err) {
			return errors.Wrap(err, "creating empty config file failed")
		}
		return err
	}

	// Create governing service if it doesn't exist.
	svcClient := c.kclient.Core().Services(p.Namespace)
	if err := k8sutil.CreateOrUpdateService(svcClient, makeStatefulSetService(p, c.config)); err != nil {
		return errors.Wrap(err, "synchronizing governing service failed")
	}

	ssetClient := c.kclient.AppsV1beta2().StatefulSets(p.Namespace)
	// Ensure we have a StatefulSet running Prometheus deployed.
	obj, exists, err = c.ssetInf.GetIndexer().GetByKey(prometheusKeyToStatefulSetKey(key))
	if err != nil {
		return errors.Wrap(err, "retrieving statefulset failed")
	}

	newSSetInputChecksum, err := createSSetInputChecksum(*p, c.config, ruleConfigMapNames)
	if err != nil {
		return err
	}

	if !exists {
		level.Debug(c.logger).Log("msg", "no current Prometheus statefulset found")
		sset, err := makeStatefulSet(*p, "", &c.config, ruleConfigMapNames, newSSetInputChecksum)
		if err != nil {
			return errors.Wrap(err, "making statefulset failed")
		}

		level.Debug(c.logger).Log("msg", "creating Prometheus statefulset")
		if _, err := ssetClient.Create(sset); err != nil {
			return errors.Wrap(err, "creating statefulset failed")
		}
		return nil
	}

	oldSSetInputChecksum := obj.(*appsv1.StatefulSet).ObjectMeta.Annotations[sSetInputChecksumName]
	if newSSetInputChecksum == oldSSetInputChecksum {
		level.Debug(c.logger).Log("msg", "new statefulset generation inputs match current, skipping any actions")
		return nil
	}

	sset, err := makeStatefulSet(*p, obj.(*appsv1.StatefulSet).Spec.PodManagementPolicy, &c.config, ruleConfigMapNames, newSSetInputChecksum)
	if err != nil {
		return errors.Wrap(err, "making statefulset failed")
	}

	level.Debug(c.logger).Log("msg", "updating current Prometheus statefulset")
	if _, err := ssetClient.Update(sset); err != nil {
		return errors.Wrap(err, "updating statefulset failed")
	}

	return nil
}

func createSSetInputChecksum(p monitoringv1.Prometheus, c Config, ruleConfigMapNames []string) (string, error) {
	json, err := json.Marshal(
		struct {
			P monitoringv1.Prometheus
			C Config
			R []string
		}{p, c, ruleConfigMapNames},
	)
	if err != nil {
		return "", errors.Wrap(err, "failed to marshal Prometheus CRD and config to json")
	}

	return fmt.Sprintf("%x", md5.Sum(json)), nil
}

func ListOptions(name string) metav1.ListOptions {
	return metav1.ListOptions{
		LabelSelector: fields.SelectorFromSet(fields.Set(map[string]string{
			"app":        "prometheus",
			"prometheus": name,
		})).String(),
	}
}

// PrometheusStatus evaluates the current status of a Prometheus deployment with respect
// to its specified resource object. It return the status and a list of pods that
// are not updated.
func PrometheusStatus(kclient kubernetes.Interface, p *monitoringv1.Prometheus) (*monitoringv1.PrometheusStatus, []v1.Pod, error) {
	res := &monitoringv1.PrometheusStatus{Paused: p.Spec.Paused}

	pods, err := kclient.Core().Pods(p.Namespace).List(ListOptions(p.Name))
	if err != nil {
		return nil, nil, errors.Wrap(err, "retrieving pods of failed")
	}
	sset, err := kclient.AppsV1beta2().StatefulSets(p.Namespace).Get(statefulSetNameFromPrometheusName(p.Name), metav1.GetOptions{})
	if err != nil {
		return nil, nil, errors.Wrap(err, "retrieving stateful set failed")
	}

	res.Replicas = int32(len(pods.Items))

	var oldPods []v1.Pod
	for _, pod := range pods.Items {
		ready, err := k8sutil.PodRunningAndReady(pod)
		if err != nil {
			return nil, nil, errors.Wrap(err, "cannot determine pod ready state")
		}
		if ready {
			res.AvailableReplicas++
			// TODO(fabxc): detect other fields of the pod template that are mutable.
			if needsUpdate(&pod, sset.Spec.Template) {
				oldPods = append(oldPods, pod)
			} else {
				res.UpdatedReplicas++
			}
			continue
		}
		res.UnavailableReplicas++
	}

	return res, oldPods, nil
}

// needsUpdate checks whether the given pod conforms with the pod template spec
// for various attributes that are influenced by the Prometheus CRD settings.
func needsUpdate(pod *v1.Pod, tmpl v1.PodTemplateSpec) bool {
	c1 := pod.Spec.Containers[0]
	c2 := tmpl.Spec.Containers[0]

	if c1.Image != c2.Image {
		return true
	}
	if !reflect.DeepEqual(c1.Args, c2.Args) {
		return true
	}

	return false
}

func loadAdditionalScrapeConfigsSecret(additionalScrapeConfigs *v1.SecretKeySelector, s *v1.SecretList) ([]byte, error) {
	if additionalScrapeConfigs != nil {
		for _, secret := range s.Items {
			if secret.Name == additionalScrapeConfigs.Name {
				if c, ok := secret.Data[additionalScrapeConfigs.Key]; ok {
					return c, nil
				}

				return nil, fmt.Errorf("key %v could not be found in Secret %v.", additionalScrapeConfigs.Key, additionalScrapeConfigs.Name)
			}
		}
		return nil, fmt.Errorf("secret %v could not be found.", additionalScrapeConfigs.Name)
	}
	return nil, nil
}

func loadBasicAuthSecret(basicAuth *monitoringv1.BasicAuth, s *v1.SecretList) (BasicAuthCredentials, error) {
	var username string
	var password string

	for _, secret := range s.Items {

		if secret.Name == basicAuth.Username.Name {

			if u, ok := secret.Data[basicAuth.Username.Key]; ok {
				username = string(u)
			} else {
				return BasicAuthCredentials{}, fmt.Errorf("Secret username key %q in secret %q not found.", basicAuth.Username.Key, secret.Name)
			}

		}

		if secret.Name == basicAuth.Password.Name {

			if p, ok := secret.Data[basicAuth.Password.Key]; ok {
				password = string(p)
			} else {
				return BasicAuthCredentials{}, fmt.Errorf("Secret password key %q in secret %q not found.", basicAuth.Password.Key, secret.Name)
			}

		}
		if username != "" && password != "" {
			break
		}
	}

	if username == "" && password == "" {
		return BasicAuthCredentials{}, fmt.Errorf("BasicAuth username and password secret not found.")
	}

	return BasicAuthCredentials{username: username, password: password}, nil

}

func (c *Operator) loadBasicAuthSecrets(mons map[string]*monitoringv1.ServiceMonitor, remoteReads []monitoringv1.RemoteReadSpec, remoteWrites []monitoringv1.RemoteWriteSpec, s *v1.SecretList) (map[string]BasicAuthCredentials, error) {

	secrets := map[string]BasicAuthCredentials{}

	for _, mon := range mons {

		for i, ep := range mon.Spec.Endpoints {

			if ep.BasicAuth != nil {

				if credentials, err := loadBasicAuthSecret(ep.BasicAuth, s); err != nil {
					return nil, fmt.Errorf("Could not generate basicAuth for servicemonitor %s. %s", mon.Name, err)
				} else {
					secrets[fmt.Sprintf("serviceMonitor/%s/%s/%d", mon.Namespace, mon.Name, i)] = credentials
				}

			}
		}
	}

	for i, remote := range remoteReads {
		if remote.BasicAuth != nil {
			if credentials, err := loadBasicAuthSecret(remote.BasicAuth, s); err != nil {
				return nil, fmt.Errorf("Could not generate basicAuth for remote_read config %d. %s", i, err)
			} else {
				secrets[fmt.Sprintf("remoteRead/%d", i)] = credentials
			}
		}
	}

	for i, remote := range remoteWrites {
		if remote.BasicAuth != nil {
			if credentials, err := loadBasicAuthSecret(remote.BasicAuth, s); err != nil {
				return nil, fmt.Errorf("Could not generate basicAuth for remote_write config %d. %s", i, err)
			} else {
				secrets[fmt.Sprintf("remoteWrite/%d", i)] = credentials
			}
		}
	}

	return secrets, nil

}

func (c *Operator) createOrUpdateConfigurationSecret(p *monitoringv1.Prometheus, ruleConfigMapNames []string) error {
	smons, err := c.selectServiceMonitors(p)
	if err != nil {
		return errors.Wrap(err, "selecting ServiceMonitors failed")
	}

	sClient := c.kclient.CoreV1().Secrets(p.Namespace)

	listSecrets, err := sClient.List(metav1.ListOptions{})

	if err != nil {
		return err
	}

	basicAuthSecrets, err := c.loadBasicAuthSecrets(smons, p.Spec.RemoteRead, p.Spec.RemoteWrite, listSecrets)

	if err != nil {
		return err
	}

	additionalScrapeConfigs, err := loadAdditionalScrapeConfigsSecret(p.Spec.AdditionalScrapeConfigs, listSecrets)
	if err != nil {
		return errors.Wrap(err, "loading additional scrape configs from Secret failed")
	}
	additionalAlertManagerConfigs, err := loadAdditionalScrapeConfigsSecret(p.Spec.AdditionalAlertManagerConfigs, listSecrets)
	if err != nil {
		return errors.Wrap(err, "loading additional alert manager configs from Secret failed")
	}

	// Update secret based on the most recent configuration.
	conf, err := generateConfig(
		p,
		smons,
		basicAuthSecrets,
		additionalScrapeConfigs,
		additionalAlertManagerConfigs,
		ruleConfigMapNames,
	)
	if err != nil {
		return errors.Wrap(err, "generating config failed")
	}

	s := makeConfigSecret(p, c.config)
	s.ObjectMeta.Annotations = map[string]string{
		"generated": "true",
	}
	s.Data[configFilename] = []byte(conf)

	curSecret, err := sClient.Get(s.Name, metav1.GetOptions{})
	if apierrors.IsNotFound(err) {
		level.Debug(c.logger).Log("msg", "creating configuration")
		_, err = sClient.Create(s)
		return err
	}

	var (
		generatedConf             = s.Data[configFilename]
		curConfig, curConfigFound = curSecret.Data[configFilename]
	)
	if curConfigFound {
		if bytes.Equal(curConfig, generatedConf) {
			level.Debug(c.logger).Log("msg", "updating Prometheus configuration secret skipped, no configuration change")
			return nil
		} else {
			level.Debug(c.logger).Log("msg", "current Prometheus configuration has changed")
		}
	} else {
		level.Debug(c.logger).Log("msg", "no current Prometheus configuration secret found", "currentConfigFound", curConfigFound)
	}

	level.Debug(c.logger).Log("msg", "updating Prometheus configuration secret")
	_, err = sClient.Update(s)
	return err
}

func (c *Operator) selectServiceMonitors(p *monitoringv1.Prometheus) (map[string]*monitoringv1.ServiceMonitor, error) {
	namespaces := []string{}
	// Selectors might overlap. Deduplicate them along the keyFunc.
	res := make(map[string]*monitoringv1.ServiceMonitor)

	servMonSelector, err := metav1.LabelSelectorAsSelector(p.Spec.ServiceMonitorSelector)
	if err != nil {
		return nil, err
	}

	// If 'ServiceMonitorNamespaceSelector' is nil, only check own namespace.
	if p.Spec.ServiceMonitorNamespaceSelector == nil {
		namespaces = append(namespaces, p.Namespace)
	} else {
		servMonNSSelector, err := metav1.LabelSelectorAsSelector(p.Spec.ServiceMonitorNamespaceSelector)
		if err != nil {
			return nil, err
		}

		cache.ListAll(c.nsInf.GetStore(), servMonNSSelector, func(obj interface{}) {
			namespaces = append(namespaces, obj.(*v1.Namespace).Name)
		})
	}

	level.Debug(c.logger).Log("msg", "filtering namespaces to select ServiceMonitors from", "namespaces", strings.Join(namespaces, ","), "namespace", p.Namespace, "prometheus", p.Name)

	for _, ns := range namespaces {
		cache.ListAllByNamespace(c.smonInf.GetIndexer(), ns, servMonSelector, func(obj interface{}) {
			k, ok := c.keyFunc(obj)
			if ok {
				res[k] = obj.(*monitoringv1.ServiceMonitor)
			}
		})
	}

	serviceMonitors := []string{}
	for k, _ := range res {
		serviceMonitors = append(serviceMonitors, k)
	}
	level.Debug(c.logger).Log("msg", "selected ServiceMonitors", "servicemonitors", strings.Join(serviceMonitors, ","), "namespace", p.Namespace, "prometheus", p.Name)

	return res, nil
}

func (c *Operator) createCRDs() error {
	crds := []*extensionsobj.CustomResourceDefinition{
		k8sutil.NewCustomResourceDefinition(c.config.CrdKinds.Prometheus, c.config.CrdGroup, c.config.Labels.LabelsMap, c.config.EnableValidation),
		k8sutil.NewCustomResourceDefinition(c.config.CrdKinds.ServiceMonitor, c.config.CrdGroup, c.config.Labels.LabelsMap, c.config.EnableValidation),
		k8sutil.NewCustomResourceDefinition(c.config.CrdKinds.PrometheusRule, c.config.CrdGroup, c.config.Labels.LabelsMap, c.config.EnableValidation),
	}

	crdClient := c.crdclient.ApiextensionsV1beta1().CustomResourceDefinitions()

	for _, crd := range crds {
		oldCRD, err := crdClient.Get(crd.Name, metav1.GetOptions{})
		if err != nil && !apierrors.IsNotFound(err) {
			return errors.Wrapf(err, "getting CRD: %s", crd.Spec.Names.Kind)
		}
		if apierrors.IsNotFound(err) {
			if _, err := crdClient.Create(crd); err != nil {
				return errors.Wrapf(err, "creating CRD: %s", crd.Spec.Names.Kind)
			}
			level.Info(c.logger).Log("msg", "CRD created", "crd", crd.Spec.Names.Kind)
		}
		if err == nil {
			crd.ResourceVersion = oldCRD.ResourceVersion
			if _, err := crdClient.Update(crd); err != nil {
				return errors.Wrapf(err, "creating CRD: %s", crd.Spec.Names.Kind)
			}
			level.Info(c.logger).Log("msg", "CRD updated", "crd", crd.Spec.Names.Kind)
		}
	}

	crdListFuncs := []struct {
		name     string
		listFunc func(opts metav1.ListOptions) (runtime.Object, error)
	}{
		{"Prometheus", c.mclient.MonitoringV1().Prometheuses(c.config.Namespace).List},
		{"ServiceMonitor", c.mclient.MonitoringV1().ServiceMonitors(c.config.Namespace).List},
		{"PrometheusRule", c.mclient.MonitoringV1().PrometheusRules(c.config.Namespace).List},
	}

	for _, crdListFunc := range crdListFuncs {
		err := k8sutil.WaitForCRDReady(crdListFunc.listFunc)
		if err != nil {
			return errors.Wrapf(err, "waiting for %v crd failed", crdListFunc.name)
		}
	}

	return nil
}<|MERGE_RESOLUTION|>--- conflicted
+++ resolved
@@ -136,11 +136,8 @@
 	EnableValidation             bool
 	DisableAutoUserGroup         bool
 	LogLevel                     string
-<<<<<<< HEAD
+	LogFormat                    string
 	ManageCRDs                   bool
-=======
-	LogFormat                    string
->>>>>>> a24386e2
 }
 
 type BasicAuthCredentials struct {
