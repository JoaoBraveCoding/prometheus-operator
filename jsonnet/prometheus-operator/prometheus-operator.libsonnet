--- conflicted
+++ resolved
@@ -15,11 +15,7 @@
     },
 
     versions+:: {
-<<<<<<< HEAD
-      prometheusOperator: 'v0.35.1',
-=======
       prometheusOperator: 'v0.36.0',
->>>>>>> 89f35ef2
       prometheusConfigReloader: self.prometheusOperator,
       configmapReloader: 'v0.3.0',
     },
@@ -86,10 +82,7 @@
                                   'prometheuses.monitoring.coreos.com',
                                   'prometheusrules.monitoring.coreos.com',
                                   'servicemonitors.monitoring.coreos.com',
-<<<<<<< HEAD
-=======
                                   'thanosrulers.monitoring.coreos.com',
->>>>>>> 89f35ef2
                                 ]) +
                                 policyRule.withVerbs(['get', 'update']);
 
