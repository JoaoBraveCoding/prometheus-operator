---
weight: 400
toc: true
title: RBAC
menu:
    docs:
        parent: operator
lead: ""
images: []
draft: false
description: High Availability is a must for the monitoring infrastructure.
date: "2021-03-08T08:49:31+00:00"
---

[Role-based access control](https://en.wikipedia.org/wiki/Role-based_access_control) (RBAC) for the Prometheus Operator involves two parts, RBAC rules for the Operator itself and RBAC rules for the Prometheus Pods themselves created by the Operator as Prometheus requires access to the Kubernetes API for target and Alertmanager discovery.

## Prometheus Operator RBAC

In order for the Prometheus Operator to work in an RBAC based authorization environment, a `ClusterRole` with access to all the resources the Operator requires for the Kubernetes API needs to be created. This section is intended to describe, why the specified rules are required.

Here is a ready to use manifest of a `ClusterRole` that can be used to start the Prometheus Operator:

```yaml mdox-exec="cat example/rbac/prometheus-operator/prometheus-operator-cluster-role.yaml"
apiVersion: rbac.authorization.k8s.io/v1
kind: ClusterRole
metadata:
  labels:
    app.kubernetes.io/component: controller
    app.kubernetes.io/name: prometheus-operator
<<<<<<< HEAD
    app.kubernetes.io/version: 0.56.3
=======
    app.kubernetes.io/version: 0.57.0
>>>>>>> 5db6996d
  name: prometheus-operator
rules:
- apiGroups:
  - monitoring.coreos.com
  resources:
  - alertmanagers
  - alertmanagers/finalizers
  - alertmanagerconfigs
  - prometheuses
  - prometheuses/finalizers
  - prometheuses/status
  - thanosrulers
  - thanosrulers/finalizers
  - servicemonitors
  - podmonitors
  - probes
  - prometheusrules
  verbs:
  - '*'
- apiGroups:
  - apps
  resources:
  - statefulsets
  verbs:
  - '*'
- apiGroups:
  - ""
  resources:
  - configmaps
  - secrets
  verbs:
  - '*'
- apiGroups:
  - ""
  resources:
  - pods
  verbs:
  - list
  - delete
- apiGroups:
  - ""
  resources:
  - services
  - services/finalizers
  - endpoints
  verbs:
  - get
  - create
  - update
  - delete
- apiGroups:
  - ""
  resources:
  - nodes
  verbs:
  - list
  - watch
- apiGroups:
  - ""
  resources:
  - namespaces
  verbs:
  - get
  - list
  - watch
- apiGroups:
  - networking.k8s.io
  resources:
  - ingresses
  verbs:
  - get
  - list
  - watch
```

> Note: A cluster admin is required to create this `ClusterRole` and create a `ClusterRoleBinding` or `RoleBinding` to the `ServiceAccount` used by the Prometheus Operator `Pod`. The `ServiceAccount` used by the Prometheus Operator `Pod` can be specified in the `Deployment` object used to deploy it.

As the Prometheus Operator works extensively with its `customresourcedefinitions`, it requires all actions on those objects. Those are:

* `alertmanagers`
* `podmonitors`
* `probes`
* `prometheuses`
* `prometheusrules`
* `servicemonitors`
* `thanosrulers`

Alertmanager and Prometheus clusters are created using `statefulsets` therefore all changes to an Alertmanager or Prometheus object result in a change to the `statefulsets`, which means all actions must be permitted.

Additionally as the Prometheus Operator takes care of generating configurations for Prometheus to run, it requires all actions on `configmaps`.

When the Prometheus Operator performs version migrations from one version of Prometheus or Alertmanager to the other it needs to `list` `pods` running an old version and `delete` those.

The Prometheus Operator reconciles `services` called `prometheus-operated` and `alertmanager-operated`, which are used as governing `Service`s for the `StatefulSet`s. To perform this reconciliation it needs to `get`, `create`, `update` and `delete` for `services`.

As the kubelet is currently not self-hosted, the Prometheus Operator has a feature to synchronize the IPs of the kubelets into an `Endpoints` object, which requires access to `list` and `watch` of `nodes` (kubelets) and `create` and `update` for `endpoints`.

## Prometheus RBAC

The Prometheus server itself accesses the Kubernetes API to discover targets and Alertmanagers. Therefore a separate `ClusterRole` for those Prometheus servers needs to exist.

As Prometheus does not modify any Objects in the Kubernetes API, but just reads them it simply requires the `get`, `list`, and `watch` actions. As Prometheus can also be used to scrape metrics from the Kubernetes apiserver, it also requires access to the `/metrics/` endpoint of it.

In addition to the resources Prometheus itself needs to access, the Prometheus side-car needs to be able to `get` configmaps to be able to pull in rule files from configmap objects.

```yaml mdox-exec="cat example/rbac/prometheus/prometheus-cluster-role.yaml"
apiVersion: rbac.authorization.k8s.io/v1
kind: ClusterRole
metadata:
  name: prometheus
rules:
- apiGroups: [""]
  resources:
  - nodes
  - nodes/metrics
  - services
  - endpoints
  - pods
  verbs: ["get", "list", "watch"]
- apiGroups: [""]
  resources:
  - configmaps
  verbs: ["get"]
- apiGroups:
  - networking.k8s.io
  resources:
  - ingresses
  verbs: ["get", "list", "watch"]
- nonResourceURLs: ["/metrics"]
  verbs: ["get"]
```

> Note: A cluster admin is required to create this `ClusterRole` and create a `ClusterRoleBinding` or `RoleBinding` to the `ServiceAccount` used by the Prometheus `Pod`s. The `ServiceAccount` used by the Prometheus `Pod`s can be specified in the `Prometheus` object.

## Example

To demonstrate how to use a `ClusterRole` with a `ClusterRoleBinding` and a `ServiceAccount` here an example. It is assumed, that both of the `ClusterRole`s described above are already created.

Say the Prometheus Operator shall be deployed in the `default` namespace. First a `ServiceAccount` needs to be setup.

```yaml mdox-exec="cat example/rbac/prometheus-operator/prometheus-operator-service-account.yaml"
apiVersion: v1
automountServiceAccountToken: false
kind: ServiceAccount
metadata:
  labels:
    app.kubernetes.io/component: controller
    app.kubernetes.io/name: prometheus-operator
<<<<<<< HEAD
    app.kubernetes.io/version: 0.56.3
=======
    app.kubernetes.io/version: 0.57.0
>>>>>>> 5db6996d
  name: prometheus-operator
  namespace: default
```

Note that the `ServiceAccountName` also has to actually be used in the `PodTemplate` of the `Deployment` of the Prometheus Operator.

And then a `ClusterRoleBinding`:

```yaml mdox-exec="cat example/rbac/prometheus-operator/prometheus-operator-cluster-role-binding.yaml"
apiVersion: rbac.authorization.k8s.io/v1
kind: ClusterRoleBinding
metadata:
  labels:
    app.kubernetes.io/component: controller
    app.kubernetes.io/name: prometheus-operator
<<<<<<< HEAD
    app.kubernetes.io/version: 0.56.3
=======
    app.kubernetes.io/version: 0.57.0
>>>>>>> 5db6996d
  name: prometheus-operator
roleRef:
  apiGroup: rbac.authorization.k8s.io
  kind: ClusterRole
  name: prometheus-operator
subjects:
- kind: ServiceAccount
  name: prometheus-operator
  namespace: default
```

Because the `Pod` that the Prometheus Operator is running in uses the `ServiceAccount` named `prometheus-operator` and the `ClusterRoleBinding` associates it with the `ClusterRole` named `prometheus-operator`, it now has permission to access all the resources as described above.

When creating `Prometheus` objects the procedure is similar. It starts with a `ServiceAccount`.

```yaml mdox-exec="cat example/rbac/prometheus/prometheus-service-account.yaml"
apiVersion: v1
kind: ServiceAccount
metadata:
  name: prometheus
```

And then because the `ClusterRole` named `prometheus`, as described above, is likely to be used multiple times, a `ClusterRoleBinding` instead of a `RoleBinding` is used.

```yaml mdox-exec="cat example/rbac/prometheus/prometheus-cluster-role-binding.yaml"
apiVersion: rbac.authorization.k8s.io/v1
kind: ClusterRoleBinding
metadata:
  name: prometheus
roleRef:
  apiGroup: rbac.authorization.k8s.io
  kind: ClusterRole
  name: prometheus
subjects:
- kind: ServiceAccount
  name: prometheus
  namespace: default
```

> See [Using Authorization Plugins](https://kubernetes.io/docs/reference/access-authn-authz/authorization/) for further usage information on RBAC components.<|MERGE_RESOLUTION|>--- conflicted
+++ resolved
@@ -27,11 +27,7 @@
   labels:
     app.kubernetes.io/component: controller
     app.kubernetes.io/name: prometheus-operator
-<<<<<<< HEAD
-    app.kubernetes.io/version: 0.56.3
-=======
     app.kubernetes.io/version: 0.57.0
->>>>>>> 5db6996d
   name: prometheus-operator
 rules:
 - apiGroups:
@@ -180,11 +176,7 @@
   labels:
     app.kubernetes.io/component: controller
     app.kubernetes.io/name: prometheus-operator
-<<<<<<< HEAD
-    app.kubernetes.io/version: 0.56.3
-=======
     app.kubernetes.io/version: 0.57.0
->>>>>>> 5db6996d
   name: prometheus-operator
   namespace: default
 ```
@@ -200,11 +192,7 @@
   labels:
     app.kubernetes.io/component: controller
     app.kubernetes.io/name: prometheus-operator
-<<<<<<< HEAD
-    app.kubernetes.io/version: 0.56.3
-=======
     app.kubernetes.io/version: 0.57.0
->>>>>>> 5db6996d
   name: prometheus-operator
 roleRef:
   apiGroup: rbac.authorization.k8s.io
