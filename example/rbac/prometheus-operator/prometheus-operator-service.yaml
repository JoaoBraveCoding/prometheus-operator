--- conflicted
+++ resolved
@@ -4,11 +4,7 @@
   labels:
     app.kubernetes.io/component: controller
     app.kubernetes.io/name: prometheus-operator
-<<<<<<< HEAD
-    app.kubernetes.io/version: v0.35.1
-=======
     app.kubernetes.io/version: v0.36.0
->>>>>>> 89f35ef2
   name: prometheus-operator
   namespace: default
 spec:
