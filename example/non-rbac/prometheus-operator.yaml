--- conflicted
+++ resolved
@@ -24,13 +24,8 @@
       - args:
         - --kubelet-service=kube-system/kubelet
         - --logtostderr=true
-<<<<<<< HEAD
-        - --prometheus-config-reloader=quay.io/prometheus-operator/prometheus-config-reloader:v0.42.1
-        image: quay.io/prometheus-operator/prometheus-operator:v0.42.1
-=======
         - --prometheus-config-reloader=quay.io/prometheus-operator/prometheus-config-reloader:v0.43.0
         image: quay.io/prometheus-operator/prometheus-operator:v0.43.0
->>>>>>> 633ea519
         name: prometheus-operator
         ports:
         - containerPort: 8080
